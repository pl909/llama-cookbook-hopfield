--- conflicted
+++ resolved
@@ -1314,12 +1314,9 @@
 LangGraph
 langgraph
 vectorstore
-<<<<<<< HEAD
 Kaggle
 SalesBot
 Weaviate
-=======
 MediaGen
 SDXL
-SVD
->>>>>>> 88324236
+SVD