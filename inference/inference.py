--- conflicted
+++ resolved
@@ -103,21 +103,12 @@
         print("Skipping the inference as the prompt is not safe.")
         sys.exit(1)  # Exit the program with an error status
         
-<<<<<<< HEAD
-    if peft_model:
-        model = load_peft_model(model, peft_model)
-
-    model.eval()
-    batch = tokenizer(user_prompt, padding='max_length', truncation=True,max_length=max_padding_length,return_tensors="pt")
+    batch = tokenizer(user_prompt, padding='max_length', truncation=True, max_length=max_padding_length, return_tensors="pt")
     if is_xpu_available():
         batch = {k: v.to("xpu") for k, v in batch.items()}
     else:
         batch = {k: v.to("cuda") for k, v in batch.items()}
-=======
-    batch = tokenizer(user_prompt, padding='max_length', truncation=True, max_length=max_padding_length, return_tensors="pt")
-
-    batch = {k: v.to("cuda") for k, v in batch.items()}
->>>>>>> cfba1503
+   
     start = time.perf_counter()
     with torch.no_grad():
         outputs = model.generate(
